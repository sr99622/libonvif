--- conflicted
+++ resolved
@@ -145,12 +145,10 @@
     OnvifData *onvif_data = CP->camera->onvif_data;
     char host[128];
     extractHost(onvif_data->xaddrs, host);
-<<<<<<< HEAD
-    char target[sizeof(host)+13];
-    strncpy(target, "start http://", 14);
-    strncat(target, host, sizeof(target) - 14);
-    system(target);
-=======
+//    char target[sizeof(host)+13];
+//    strncpy(target, "start http://", 14);
+//    strncat(target, host, sizeof(target) - 14);
+//    system(target);
     QProcess process;
 #ifdef _WIN32
     QString cmd("start");
@@ -159,7 +157,6 @@
 #endif /* not _WIN32 */
     QStringList args = { QString("http://") + host};
     process.start(cmd, args);
->>>>>>> 3a46912b
 }
 
 void AdminTab::enableRebootChecked()
